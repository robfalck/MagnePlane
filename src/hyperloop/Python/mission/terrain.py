from __future__ import print_function, division

import os

import numpy as np

from openmdao.api import Group, Problem, Group, IndepVarComp, Component
from pointer.components import Trajectory, RHS, EOMComp, CollocationPhase
from scipy import interpolate

class TerrainElevationComp(EOMComp):
    '''
    The terrain component uses the given latitude and longitude (x and y) to
    look up the elevation of the local terrain.
    '''

    def __init__(self, grid_data):
        super(TerrainElevationComp, self).__init__(grid_data, time_units='s')

        self.deriv_options['type'] = 'fd'

        nn = grid_data['num_nodes']

        self.add_param('lat', shape=(nn,), desc='latitude', units='deg', eom_state=False)
        self.add_param('long', shape=(nn,), desc='longitude', units='deg', eom_state=False)
        self.add_param('z', shape=(nn,), desc='vertical component of position, positive down', units='m', eom_state=False)

        mydir = os.path.dirname(os.path.realpath(__file__))
        data_file_path = os.path.join(mydir,'usgs_data.npz')

        usgs_file = np.load(data_file_path)

        self.add_output('elev', shape=(nn,), desc='terrain elevation at the given point', units='m/s/s')
        self.add_output('alt', shape=(nn,), desc='ground-relative altitude of the track', units='m')

        self.interpolant = interpolate.RectBivariateSpline(usgs_file['Longitude'], usgs_file['Latitude'], usgs_file['Elevation'])

        import matplotlib.pyplot as plt

        xx = usgs_file['XX']
        yy = usgs_file['YY']
        zz = usgs_file['Elevation']

        plt.contourf(xx,yy,zz)
        #
        # min_lon, max_lon = usgs_file['YY'][0,0], usgs_file['YY'][479,479]
        # min_lat, max_lat = usgs_file['XX'][0,0], usgs_file['XX'][479,479]
        #
        # print(min_lon,max_lon)
        # print(min_lat,max_lat)
        #
        # lons = np.linspace(min_lon,max_lon,40)
        # lats = np.linspace(min_lat,max_lat,40)
        #
        # elevs = []
        #
        # for lat in lats:
        #     for lon in lons:
        #         elev = self.interpolant.ev(lon, lat)
        #         print(lon, lat, elev)
        #         elevs.append(elev)
        # #
        # # print(lons)
        # # print(elevs)
        # #
        # # print(len(lons))
        # # print(len(elevs))
        #
        # zz = np.reshape(elevs,(40,40))
        #
        # plt.figure()
        # plt.contourf(lons,lats,zz)
        # plt.show()

<<<<<<< HEAD




=======
>>>>>>> 12030baa
    def solve_nonlinear(self, params, unknowns, resids):
        #convert x/y to lat/lon (see Component lat_long.py), then feed into interpolant
        elev = unknowns['elev']

        for i in range(self.num_nodes):
            elev[i] = self.interpolant(params['long'][i],params['lat'][i])

        #unknowns['alt'] = -params['z'] - unknowns['elev']

if __name__ == "__main__":
    root = Group()
    p = Problem(root)

    griddata = { 'num_nodes': 1 }

    p.root.add('EOMcomp', TerrainElevationComp(griddata))

    p.setup()
    p.root.list_connections()
    p.run()

    print('Elev : %f' % p['elev'])
    print('Alt : %f' % p['alt'])<|MERGE_RESOLUTION|>--- conflicted
+++ resolved
@@ -35,13 +35,13 @@
 
         self.interpolant = interpolate.RectBivariateSpline(usgs_file['Longitude'], usgs_file['Latitude'], usgs_file['Elevation'])
 
-        import matplotlib.pyplot as plt
-
-        xx = usgs_file['XX']
-        yy = usgs_file['YY']
-        zz = usgs_file['Elevation']
-
-        plt.contourf(xx,yy,zz)
+        # import matplotlib.pyplot as plt
+        #
+        # xx = usgs_file['XX']
+        # yy = usgs_file['YY']
+        # zz = usgs_file['Elevation']
+        #
+        # plt.contourf(xx,yy,zz)
         #
         # min_lon, max_lon = usgs_file['YY'][0,0], usgs_file['YY'][479,479]
         # min_lat, max_lat = usgs_file['XX'][0,0], usgs_file['XX'][479,479]
@@ -72,21 +72,14 @@
         # plt.contourf(lons,lats,zz)
         # plt.show()
 
-<<<<<<< HEAD
-
-
-
-
-=======
->>>>>>> 12030baa
     def solve_nonlinear(self, params, unknowns, resids):
         #convert x/y to lat/lon (see Component lat_long.py), then feed into interpolant
         elev = unknowns['elev']
 
         for i in range(self.num_nodes):
             elev[i] = self.interpolant(params['long'][i],params['lat'][i])
+        unknowns['alt'] = params['z'] - unknowns['elev']
 
-        #unknowns['alt'] = -params['z'] - unknowns['elev']
 
 if __name__ == "__main__":
     root = Group()
